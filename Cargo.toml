[package]
name = "rustls"
version = "0.15.1"
edition = "2018"
authors = ["Joseph Birr-Pixton <jpixton@gmail.com>"]
license = "Apache-2.0/ISC/MIT"
readme = "README.md"
description = "Rustls is a modern TLS library written in Rust."
homepage = "https://github.com/ctz/rustls"
repository = "https://github.com/ctz/rustls"
categories = ["network-programming", "cryptography"]

[dependencies]
base64 = "0.10"
log = { version = "0.4.0", optional = true }
ring = "0.14"
sct = "0.5"
untrusted = "0.6.2"
webpki = "0.19"

[features]
default = ["logging"]
logging = ["log"]
dangerous_configuration = []
quic = []

[dev-dependencies]
<<<<<<< HEAD
log = "0.4"
env_logger = "0.6.1"
=======
ct-logs = "0.5"
docopt = "1.0"
env_logger = "0.6"
log = "0.4"
>>>>>>> 6c7a1076
mio = "0.6"
regex = "1.0"
serde = "1.0"
serde_derive = "1.0"
tempfile = "3.0"
vecio = "0.1"
webpki-roots = "0.16"

[[example]]
name = "bogo_shim"
path = "examples/internal/bogo_shim.rs"
required-features = ["dangerous_configuration", "quic"]

[[example]]
name = "trytls_shim"
path = "examples/internal/trytls_shim.rs"

[[example]]
name = "bench"
path = "examples/internal/bench.rs"

[[example]]
name = "tlsclient"
path = "examples/tlsclient.rs"

[[example]]
name = "tlsserver"
path = "examples/tlsserver.rs"

[[example]]
name = "simpleclient"
path = "examples/simpleclient.rs"

[[example]]
name = "simple_0rtt_client"
path = "examples/simple_0rtt_client.rs"
required-features = ["logging"]<|MERGE_RESOLUTION|>--- conflicted
+++ resolved
@@ -25,15 +25,10 @@
 quic = []
 
 [dev-dependencies]
-<<<<<<< HEAD
-log = "0.4"
-env_logger = "0.6.1"
-=======
 ct-logs = "0.5"
 docopt = "1.0"
-env_logger = "0.6"
+env_logger = "0.6.1"
 log = "0.4"
->>>>>>> 6c7a1076
 mio = "0.6"
 regex = "1.0"
 serde = "1.0"
